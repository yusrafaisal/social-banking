--- conflicted
+++ resolved
@@ -234,11 +234,7 @@
         """Convert contextual queries into standalone queries using conversation history."""
         try:
             if not conversation_history or len(conversation_history.strip()) < 10:
-                logger.info(f"🔧 CONTEXTUAL: No sufficient history for: '{user_message}'")
                 return user_message  # No context to work with
-            
-            # Log the conversation history being used
-            logger.info(f"🔧 CONTEXTUAL INPUT: Message='{user_message}', History='{conversation_history[:200]}...'")
             
             contextual_resolution_prompt = f"""
             You are a query resolver. Convert contextual queries into standalone, complete queries using conversation history.
@@ -304,20 +300,13 @@
             if resolved_query.startswith('"') and resolved_query.endswith('"'):
                 resolved_query = resolved_query[1:-1]
             
-            # Enhanced logging (ADDED)
-            if resolved_query != user_message:
-                logger.info(f"🔧 CONTEXTUAL SUCCESS: '{user_message}' → '{resolved_query}'")
-            else:
-                logger.info(f"🔧 CONTEXTUAL: No resolution needed for '{user_message}'")
-            
-            # Keep original logging line too
             logger.info(f"Contextual query resolved: '{user_message}' → '{resolved_query}'")
             return resolved_query
             
         except Exception as e:
-            logger.error(f"🔧 CONTEXTUAL ERROR: {e} for message '{user_message}'")  # Enhanced
-            logger.error(f"Error in contextual query resolution: {e}")  # Original
+            logger.error(f"Error in contextual query resolution: {e}")
             return user_message  # Return original query if resolution fails
+
 
 
     async def detect_exit_intent_with_llm(self, user_message: str) -> bool:
@@ -729,8 +718,6 @@
             conversation_history = self._get_context_summary(memory.chat_memory.messages)
             return await self.generate_natural_response(context_state, {"error": str(e)}, user_message, first_name, conversation_history)
 
-   
-
     async def process_query(self, user_message: str, account_number: str, first_name: str) -> str:
         """Enhanced process query with contextual awareness (exit detection handled at webhook level)."""
         memory = self.get_user_memory(account_number)
@@ -746,23 +733,6 @@
         # Get conversation history for context
         conversation_history = self._get_context_summary(memory.chat_memory.messages)
 
-<<<<<<< HEAD
-        # CRITICAL FIX: Resolve contextual queries FIRST, before non-banking detection
-        original_message = user_message
-        resolved_query = self.resolve_contextual_query(user_message, conversation_history)
-        
-        if resolved_query != original_message:
-            logger.info(f"🔧 CONTEXTUAL RESOLUTION: '{original_message}' → '{resolved_query}'")
-            processing_message = resolved_query
-        else:
-            processing_message = user_message
-
-        # NOW check for non-banking queries using the RESOLVED query
-        if self.is_clearly_non_banking_query(processing_message, conversation_history):
-            logger.info(f"🚫 STRICT filter blocked non-banking query: {processing_message} (original: {original_message})")
-            response = await self.handle_non_banking_query(original_message, first_name)
-            memory.chat_memory.add_user_message(original_message)
-=======
         # Handle greetings and simple queries FIRST
         if self._is_simple_greeting_or_general(user_message):
             context_state = ContextStates.GENERAL_BANKING
@@ -777,7 +747,6 @@
             logger.info("Currency conversion intent detected for: " + user_message)
             response = await self.handle_currency_conversion(user_message, conversation_history, first_name, memory)
             memory.chat_memory.add_user_message(user_message)
->>>>>>> 5ddef7f5
             memory.chat_memory.add_ai_message(response)
             return response
 
@@ -788,6 +757,16 @@
             memory.chat_memory.add_user_message(user_message)
             memory.chat_memory.add_ai_message(response)
             return response
+
+        # Resolve contextual queries into standalone queries
+        original_message = user_message
+        resolved_query = self.resolve_contextual_query(user_message, conversation_history)
+        
+        if resolved_query != original_message:
+            logger.info(f"Using resolved query for processing: '{resolved_query}'")
+            processing_message = resolved_query
+        else:
+            processing_message = user_message
 
         # PRIMARY PATH: LLM-FIRST APPROACH with resolved query
         try:
@@ -882,7 +861,7 @@
                 memory.chat_memory.add_user_message(original_message)
                 memory.chat_memory.add_ai_message(response)
                 return response
-                
+
     # === HANDLE MONEY TRANSFERS ===
     async def handle_transfer_otp_request(self, amount: float, currency: str, recipient: str, first_name: str) -> str:
         """Handle OTP request for money transfer."""
@@ -1579,64 +1558,6 @@
                 
             if re.match(r'^\d+$', user_message.strip()):
                 return False
-<<<<<<< HEAD
-                
-            non_banking_detection_prompt = f"""
-                You are a STRICT banking query filter. Your job is to BLOCK any query that is NOT directly related to banking operations.
-
-                User message: "{user_message}"
-                Recent conversation history: {conversation_history[:1500]}
-
-                CONTEXT-AWARE ANALYSIS:
-                - Check if recent conversation mentions transfers, amounts, or banking operations
-                - If recent context shows transfer in progress, allow recipient names and transfer-related follow-ups
-                - If recent context shows balance inquiry, allow transfer requests referring to "that amount"
-
-                ALLOWED BANKING QUERIES ONLY:
-                - Account balance checks ("balance", "current balance", "how much money")
-                - Transaction history and details
-                - Money transfers and payments (including recipient names in transfer context)
-                - Spending analysis and budgets
-                - Currency conversions of banking amounts
-                - Account management questions
-                - CNIC verification requests (format: 12345-1234567-1)
-                - Banking authentication steps (OTPs, account numbers)
-                - Account numbers, CNIC numbers, banking credentials
-                - Follow-up messages in banking context (recipient names after transfer requests)
-
-                SPECIAL TRANSFER CONTEXT RULES:
-                - If conversation history mentions "transfer", "send money", or percentages → allow recipient names
-                - If history shows balance inquiry → allow "transfer X% of that"  
-                - If history shows incomplete transfer → allow "to [person name]"
-                - Names like "ahmed", "john", "sarah" are ALLOWED if recent context is about transfers
-
-                BLOCK EVERYTHING ELSE (return "YES" to block):
-                - Entertainment: "Netflix movies", "TV shows", "music recommendations"
-                - Job applications: "I want a job at Amazon"
-                - General knowledge: "Who is the CEO of Apple", "What is the price of X"
-                - Weather, sports, entertainment: "Weather today", "Football scores"
-                - Technology: "How does AI work", "What is Python"
-                - Shopping: "Where to buy X", "Price of Y"
-                - Health/Medical advice
-                - Travel information
-                - News and current events
-                - Personal relationships (unless in transfer context)
-                - Education questions
-                - Cooking/recipes
-                - Movie/TV recommendations
-                - ANY topic not directly about the user's bank account
-
-                CRITICAL RULES:
-                1. If recent conversation history contains transfer/balance context → be MORE LENIENT for follow-ups
-                2. NEVER block CNIC numbers (format: 12345-1234567-1) - these are banking credentials
-                3. NEVER block account numbers, OTPs, or banking authentication data
-                4. In transfer context, allow recipient names and amounts
-                5. When in doubt about banking vs non-banking in transfer context, ALLOW (return "NO")
-                6. Check last 2-3 conversation turns for banking context before blocking
-
-                Return "YES" to BLOCK non-banking queries, "NO" for genuine banking queries and banking follow-ups.
-                """
-=======
 
             user_lower = user_message.lower().strip()
             
@@ -1651,7 +1572,6 @@
             if any(keyword in user_lower for keyword in banking_core_keywords):
                 logger.info(f"✅ TIER 1 ALLOWED: Core banking keyword detected - '{user_message}'")
                 return False
->>>>>>> 5ddef7f5
 
             # TIER 2: ALLOW - Banking assistant features (currency conversion, etc.)
             banking_assistant_keywords = [
